--- conflicted
+++ resolved
@@ -131,11 +131,7 @@
       - name: Install Deps
         run: dnf install -y cmake make openscap-utils python3-pyyaml python3-setuptools python3-jinja2 bats python3-pytest python3-pytest-cov ansible python3-pip ShellCheck git python3-mypy python3-lxml
       - name: Install deps python
-<<<<<<< HEAD
-        run: pip install ruamel.yaml yamlpath types-openpyxl types-PyYAML xmldiff==2.5 openpyxl openpyxl-stubs pandas
-=======
         run: pip install ruamel.yaml yamlpath types-openpyxl types-PyYAML xmldiff openpyxl openpyxl-stubs pandas cmakelint
->>>>>>> 513280da
       - name: Checkout
         uses: actions/checkout@v3
       - name: Build
