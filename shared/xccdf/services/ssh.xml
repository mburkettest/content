--- conflicted
+++ resolved
@@ -729,14 +729,8 @@
 <title>Use Only FIPS 140-2 Validated Ciphers</title>
 <description>Limit the ciphers to those algorithms which are FIPS-approved.
 Counter (CTR) mode is also preferred over cipher-block chaining (CBC) mode.
-<<<<<<< HEAD
-The following line in <tt>/etc/ssh/sshd_config</tt>
-demonstrates use of FIPS-approved ciphers:
-<br /><br />
-=======
 The following line in <tt>/etc/ssh/sshd_config</tt> demonstrates use of 
-FIPS-approved ciphers:
->>>>>>> dfb10dbc
+FIPS 140-2 validated ciphers:
 <pre>Ciphers aes128-ctr,aes192-ctr,aes256-ctr</pre>
 <br /><br />
 The following ciphers are FIPS 140-2 certified on RHEL 7:
