{{#
Generates the :code:`<affected>` tag for OVAL check using correct product platforms.

:param products: Name of products
:type products: str

#}}
{{%- macro oval_affected(products) %}}
<affected family="unix">
{{{ prodtype_to_platform(products)|indent(2) }}}
</affected>
{{%- endmacro %}}


{{#
  Constants.

#}}
{{%- set suffix_id_default_not_overriden = "_default_not_overriden" -%}}

{{#
  High level macro which checks if a particular combination of parameter and value in a configuration file is set.

:param path: Path to the configuration file to be checked.
:type path: str
:param prefix_regex: Regular expression to be used in the beginning of the OVAL text file content check.
:type prefix_regex: str
:param parameter: The parameter to be checked in the configuration file.
:type parameter: str
:param value: The value to be checked. This can also be a regular expression (e.g: value1|value2 can match both values).
:type value: str
:param separator_regex: Regular expression to be used as the separator of parameter and value in a configuration file. If spaces are allowed, this should be included in the regular expression.
:type separator_regex: str
:param missing_parameter_pass: If set, the check will also pass if the parameter is not present in the configuration file (default is applied).
:type missing_parameter_pass: bool
:param application: The application which the configuration file is being checked. Can be any value and does not affect the actual OVAL check.
:type application: str
:param multi_value: If set, it means that the parameter can accept multiple values and the expected value must be present in the current list of values.
:type multi_value: bool
:param missing_config_file_fail: If set, the check will fail if the configuration is not existent in the system.
:type missing_config_file_fail: bool
:param section: If set, the parameter will be checked only within the given section defined by [section].
:type section: str
:param quotes: If non-empty, one level of matching quotes is considered when checking the value. See comment of oval_line_in_file_state for more info.
:type quotes: str

#}}
{{%- macro oval_check_config_file(path='', prefix_regex='^[ \\t]*', parameter='', separator_regex='[ \\t]+', value='', missing_parameter_pass=false, application='', multi_value=false, missing_config_file_fail=false, section='', quotes='') -%}}
{{%- if application == '' -%}}
	{{%- set application = "The respective application or service" -%}}
{{%- endif -%}}
<def-group>
  <definition class="compliance" id="{{{ rule_id }}}" version="1">
    {{{ oval_metadata("Ensure '" + parameter + "' is configured with value '" + value | replace("(?i)", "") | replace("(?-i)", "") + (" in section '" + section if section else "") + "' in " + path) }}}
    {{%- if missing_config_file_fail %}}
    <criteria comment="{{{ application }}} is configured correctly and configuration file exists"
    operator="AND">
    {{%- endif %}}
    {{%- if application == "sshd" %}}
{{#-
    This condition is here to avoid regression in sshd configuration rules.
    The OVAL checks for sshd configuration test if the package is installed
    and if it is required or not by the profile. When rule applicability is
    done for these rules, it can be removed.
#}}
    <criteria comment="{{{ application }}} is configured correctly or is not installed"
    operator="OR">
        {{{- application_not_required_or_requirement_unset() }}}
        {{{- application_required_or_requirement_unset() }}}
    {{%- endif %}}
    <criteria comment="{{{ application }}} is configured correctly"
    operator="OR">
        {{{- oval_line_in_file_criterion(path, parameter) }}}
        {{%- if missing_parameter_pass %}}
        {{{- oval_line_in_file_criterion(path, parameter, missing_parameter_pass) }}}
        {{%- endif %}}
    </criteria>
    {{%- if application == "sshd" %}}
    </criteria> {{# close criteria left open in application_required_or_requirement_unset #}}
    </criteria>
    {{%- endif %}}
    {{%- if missing_config_file_fail %}}
        {{{- oval_config_file_exists_criterion(path) }}}
    </criteria>
    {{%- endif %}}
  </definition>
  {{{ oval_line_in_file_test(path, parameter) }}}
  {{{ oval_line_in_file_object(path, section, prefix_regex, parameter, separator_regex, false, multi_value) }}}
  {{{ oval_line_in_file_state(value, multi_value, quotes) }}}
  {{%- if missing_parameter_pass %}}
  {{{ oval_line_in_file_test(path, parameter, missing_parameter_pass) }}}
  {{{ oval_line_in_file_object(path, section, prefix_regex, parameter, separator_regex, missing_parameter_pass, multi_value) }}}
  {{%- endif %}}
  {{%- if missing_config_file_fail %}}
  {{{ oval_config_file_exists_test(path) }}}
  {{{ oval_config_file_exists_object(path) }}}
  {{%- endif %}}

</def-group>
{{%- endmacro %}}


{{#
  Macro to define the criterion of the OVAL check (Criterion definition).

:param path: Path to the configuration file to be checked.
:type path: str
:param parameter: The parameter to be checked in the configuration file.
:type parameter: str
:param missing_parameter_pass: If set, the check will also pass if the parameter is not present in the configuration file (default is applied).
:type missing_parameter_pass: bool
:param comment: Optional criterion comment
:type comment: str
:param id_stem: The first suffix of tests, objects etc. that ensures uniqueness of the particular OVAL entity ID. Defaults to the rule ID.
:type id_stem: str
:param avoid_conflicting: If true, the check will only pass in case all (if any) configurations found are compliant
:type avoid_conflicting: bool

#}}
{{%- macro oval_line_in_file_criterion(path='', parameter='', missing_parameter_pass=false, comment='', id_stem='', avoid_conflicting=false) -%}}
{{%- set id_stem = id_stem or rule_id -%}}
{{%- set suffix_id = "" -%}}
{{%- set prefix_text = "Check the" -%}}
{{%- set suffix_text = "" -%}}
{{%- if missing_parameter_pass %}}
{{%- set suffix_id = suffix_id_default_not_overriden -%}}
{{%- set prefix_text = prefix_text + " absence of" -%}}
{{%- elif avoid_conflicting -%}}
{{%- set suffix_text = "if any" -%}}
{{%- endif %}}
{{%- if not comment -%}}
{{%- set comment = prefix_text ~ " " ~ parameter ~ " in " ~ path ~ suffix_text -%}}
{{%- endif -%}}
<criterion comment="{{{ comment }}}"
  test_ref="test_{{{ id_stem }}}{{{ suffix_id }}}" />
{{%- endmacro %}}


{{#
  Macro to define the OVAL test to be constructed (Test definition).

:param path: Path to the configuration file to be checked.
:type path: str
:param parameter: The parameter to be checked in the configuration file.
:type parameter: str
:param missing_parameter_pass: If set, the check will also pass if the parameter is not present in the configuration file (default is applied).
:type missing_parameter_pass: bool
:param id_stem: The first suffix of tests, objects etc. that ensures uniqueness of the particular OVAL entity ID. Defaults to the rule ID.
:type id_stem: str

#}}
{{%- macro oval_line_in_file_test(path='', parameter='', missing_parameter_pass=false, id_stem='', avoid_conflicting=false) -%}}
{{%- set id_stem = id_stem or rule_id -%}}
{{%- set suffix_id = "" -%}}
{{%- set suffix_text = "" -%}}
{{%- if missing_parameter_pass %}}
{{%- set check_existence = "none_exist" -%}}
{{%- set prefix_text = "absence" -%}}
{{%- set suffix_id = suffix_id_default_not_overriden -%}}
{{%- elif  avoid_conflicting -%}}
{{%- set check_existence = "any_exist" -%}}
{{%- set prefix_text = "value" -%}}
{{%- set suffix_text = "if any" -%}}
{{%- else %}}
{{%- set check_existence = "all_exist" -%}}
{{%- set prefix_text = "value" -%}}
{{%- endif %}}
<ind:textfilecontent54_test check="all" check_existence="{{{ check_existence }}}"
  comment="tests the {{{ prefix_text }}} of {{{ parameter }}} setting in the {{{ path }}} file"
  id="test_{{{ id_stem }}}{{{ suffix_id }}}" version="1">
  <ind:object object_ref="obj_{{{ id_stem }}}{{{ suffix_id }}}" />
  {{%- if not missing_parameter_pass %}}
  <ind:state state_ref="state_{{{ id_stem }}}{{{ suffix_id }}}" />
  {{%- endif %}}
</ind:textfilecontent54_test>
{{%- endmacro %}}


{{#
  Macro to check if a parameter in a configuration file is set (Object definition).

:param path_or_filepath: Either `filepath` to the configuration file to be checked, or if `filename_regex` is specified, path to the directory where filenames are matched against it.
:type path_or_filepath: str
:param section: If set, the parameter will be checked only within the given section defined by [section].
:type section: str
:param prefix_regex: Regular expression to be used in the beginning of the OVAL text file content check.
:type prefix_regex: str
:param parameter: The parameter to be checked in the configuration file.
:type parameter: str
:param separator_regex: Regular expression to be used as the separator of parameter and value in a configuration file. If spaces are allowed, this should be included in the regular expression.
:type separator_regex: str
:param missing_parameter_pass: If set, the check will also pass if the parameter is not present in the configuration file (default is applied).
:type missing_parameter_pass: bool
:param multi_value: If set, it means that the parameter can accept multiple values and the expected value must be present in the current list of values.
:type multi_value: bool
:param filename_regex: If specified, the first argument is interpreted as `path`, and this will serve as `filename` regex.
:type filename_regex: str
:param id_stem: The first suffix of tests, objects etc. that ensures uniqueness of the particular OVAL entity ID. Defaults to the rule ID.
:type id_stem: str

#}}
{{%- macro oval_line_in_file_object(path_or_filepath='', section='', prefix_regex='^[ \\t]*', parameter='', separator_regex='[ \\t]+', missing_parameter_pass=false, multi_value=false, filename_regex='', id_stem='') -%}}
{{%- set id_stem = id_stem or rule_id -%}}
{{%- set suffix_id = "" -%}}
{{%- if multi_value -%}}
{{%- set group_regex = "([^#]*).*$" -%}}
{{%- else -%}}
{{%- set group_regex = "(.+?)[ \\t]*(?:$|#)" -%}}
{{%- endif -%}}
{{%- if section %}}
{{%- set common_regex = "^\s*\["+section+"\].*(?:\\n\s*[^[\s].*)*\\n"+prefix_regex+parameter+separator_regex -%}}
{{%- if missing_parameter_pass %}}
{{#
  There is no need for having a regular expression with a capture
  group "(\S*)" when checking if the parameter is not present in
  the configuration file.
#}}
{{%- set regex = common_regex -%}}
{{%- else %}}
{{%- set regex = common_regex+group_regex -%}}
{{%- endif %}}
{{%- else %}}
{{%- if missing_parameter_pass %}}
{{%- set suffix_id = suffix_id_default_not_overriden -%}}
{{#
  There is no need for having a regular expression with a capture
  group "(.*)" when checking if the parameter is not present in
  the configuration file.
#}}
{{%- set regex = prefix_regex+parameter+separator_regex -%}}
{{%- else %}}
{{%- set regex = prefix_regex+parameter+separator_regex+group_regex -%}}
{{%- endif %}}
{{%- endif %}}
<ind:textfilecontent54_object id="obj_{{{ id_stem }}}{{{ suffix_id }}}" version="1">
{{%- if filename_regex %}}
  <ind:path>{{{ path_or_filepath }}}</ind:path>
  <ind:filename operation="pattern match">{{{ filename_regex }}}</ind:filename>
{{%- else %}}
  <ind:filepath>{{{ path_or_filepath }}}</ind:filepath>
{{%- endif %}}
  <ind:pattern operation="pattern match">{{{ regex }}}</ind:pattern>
  <ind:instance operation="greater than or equal" datatype="int">1</ind:instance>
</ind:textfilecontent54_object>
{{%- endmacro %}}


{{#
  Macro to check if a expected value can be found in the extracted information of an OVAL object (State definition).

:param value: The value to be checked. This can also be a regular expression (e.g: value1|value2 can match both values).
:type value: str
:param multi_value: If set, it means that the parameter can accept multiple values and the expected value must be present in the current list of values.
:type multi_value: bool
:param quotes: If non-empty, one level of matching quotes is considered when checking the value. Specify one or more quote types as a string.  For example, for shell quoting, specify quotes="'\""), which will make sure that value, 'value' and "value" are matched, but 'value" or '"value"' won't be.
:type quotes: str
:param id_stem: The first suffix of tests, objects etc. that ensures uniqueness of the particular OVAL entity ID. Defaults to the rule ID.
:type id_stem: str

#}}
{{%- macro oval_line_in_file_state(value='', multi_value='', quotes='', id_stem='') -%}}
{{%- set id_stem = id_stem or rule_id -%}}
{{%- set regex = value -%}}
{{%- if quotes != "" %}}
{{%- if "\\1" in value > 0 %}}
{{{ raise("The regex for matching '%s' already references capturing groups, which doesn't go well with quoting that adds a capturing group to the beginning." % value) }}}
{{%- endif %}}
{{%- set regex =  "((?:%s)?)%s\\1" % ("|".join(quotes), regex) -%}}
{{%- endif %}}
{{%- if multi_value %}}
{{%- set regex = "^.*\\b"+regex+"\\b.*$" -%}}
{{%- else %}}
{{%- set regex = "^"+regex+"$" -%}}
{{%- endif %}}
<ind:textfilecontent54_state id="state_{{{ id_stem }}}" version="1">
  <ind:subexpression datatype="string" operation="pattern match">{{{ regex }}}</ind:subexpression>
</ind:textfilecontent54_state>
{{%- endmacro %}}


{{%- macro oval_line_in_directory_criterion(path='', parameter='', missing_parameter_pass=false, avoid_conflicting=false) -%}}
{{{- oval_line_in_file_criterion(path, parameter, missing_parameter_pass, id_stem=rule_id ~ "_config_dir", avoid_conflicting=avoid_conflicting) -}}}
{{%- endmacro %}}


{{%- macro oval_line_in_directory_test(path='', parameter='', missing_parameter_pass=false, avoid_conflicting=false) -%}}
{{{ oval_line_in_file_test(path, parameter, missing_parameter_pass, id_stem=rule_id ~ "_config_dir", avoid_conflicting=avoid_conflicting) }}}
{{%- endmacro %}}


{{%- macro oval_line_in_directory_object(path='', section='', prefix_regex='^[ \\t]*', parameter='', separator_regex='[ \\t]+', missing_parameter_pass=false, multi_value=false) -%}}
{{{- oval_line_in_file_object(path_or_filepath=path, section=section, prefix_regex=prefix_regex, parameter=parameter, separator_regex=separator_regex, missing_parameter_pass=missing_parameter_pass, multi_value=multi_value, filename_regex=".*\.conf$", id_stem=rule_id ~ "_config_dir") -}}}
{{%- endmacro %}}


{{%- macro oval_line_in_directory_state(value='', multi_value='', quotes='') -%}}
{{{- oval_line_in_file_state(value, multi_value, quotes, id_stem=rule_id ~ "_config_dir") -}}}
{{%- endmacro %}}


{{#
  Macro to define the OVAL criterion to check if the configuration file exists (Criterion definition).

:param path: Path to the configuration file to be checked.
:type path: str

#}}
{{%- macro oval_config_file_exists_criterion(path='') -%}}
	<criterion comment="test if configuration file {{{ path }}} exists for {{{ rule_id }}}" test_ref="test_{{{ rule_id }}}_config_file_exists" />
{{%- endmacro %}}


{{#
  Macro to define the OVAL test to check if the configuration file exists (Test definition).

:param path: Path to the configuration file to be checked.
:type path: str

#}}
{{%- macro oval_config_file_exists_test(path='') -%}}
  <unix:file_test id="test_{{{ rule_id }}}_config_file_exists" check="all" check_existence="all_exist" comment="The configuration file {{{ path }}} exists for {{{ rule_id }}}" version="1">
    <unix:object object_ref="obj_{{{ rule_id }}}_config_file" />
  </unix:file_test>
{{%- endmacro %}}


{{#
  Macro to define the OVAL criterion that requires a file not to exist.
  The id of the test name will be test_<id>.

:param filepath: Path to the file to be checked.
:type filepath: str

#}}
{{%- macro oval_file_absent_criterion(filepath) -%}}
  <criterion comment="Pass if there are no files matching pattern '{{{ filepath }}}' exist in the system" test_ref="test_{{{ rule_id }}}_file_{{{ filepath|escape_id }}}_absent" />
{{%- endmacro %}}


{{#
  Macro to define the OVAL test to check if the configuration file exists (Test definition).

:param filepath_regex: Regex to the filepath to be checked, will be prefixed by ^.
:type filepath_regex: str

#}}
{{%- macro oval_file_absent(filepath_regex) -%}}
  <unix:file_test check="all" check_existence="none_exist" id="test_{{{ rule_id }}}_file_{{{ filepath_regex|escape_id }}}_absent"
  comment="Check if {{{ filepath_regex }}} does not exist" version="1">
    <unix:object object_ref="object_{{{ rule_id }}}_file_{{{ filepath_regex|escape_id }}}_absent" />
  </unix:file_test>
  <unix:file_object id="object_{{{ rule_id }}}_file_{{{ filepath_regex|escape_id }}}_absent" version="1">
    <unix:filepath operation="pattern match">^{{{ filepath_regex }}}</unix:filepath>
  </unix:file_object>
{{%- endmacro %}}


{{#
  Macro to define the OVAL object to check if the configuration file exists (Object definition).

:param filepath_regex: Regex to the filepath to be checked, will be prefixed by ^.
:type filepath_regex: str

#}}
{{%- macro oval_config_file_exists_object(filepath_regex='') -%}}
  <unix:file_object id="obj_{{{ rule_id }}}_config_file" comment="The configuration file {{{ filepath_regex }}} for {{{ rule_id }}}" version="1">
    <unix:filepath operation="pattern match">^{{{ filepath_regex }}}</unix:filepath>
  </unix:file_object>
{{%- endmacro %}}


{{#
  Macro to define the OVAL test to check if there is a line in file with a pair of argument=value (Criterion definition).

:param filepath: Path to the file to be checked.
:type filepath: str
:param name: Argument name
:type name: str
:param value: Argument value (Optional)
:type value: str
:param application: The application which the configuration file is being checked. Can be any value and does not affect the actual OVAL check.
:type application: str
:param negate: Whether to negate this criterion or not
:type negate: bool

#}}
{{%- macro oval_argument_value_in_line_criterion(filepath, name, value='', application='', negate=False) -%}}
{{%- if value -%}}
{{%- set name_value = name+"="+value -%}}
{{%- else -%}}
{{%- set name_value = name -%}}
{{%- endif -%}}
  <criterion comment="Check if argument {{{ name_value }}}{{% if application %}} for {{{ application }}}{{% endif %}} is {{% if negate %}}not {{% endif %}}present in {{{ filepath }}}"
  test_ref="test_{{{ rule_id }}}_{{{ name_value|escape_id }}}_argument_in_{{{ filepath|escape_id }}}" {{% if negate %}}negate="true" {{% endif %}}/>
{{%- endmacro -%}}


{{#
  Macro to define the OVAL test to check if there is a line in file with a pair of argument=value (Test definition).

:param filepath: Path to the configuration file to be checked. The operation is "pattern match"
:type filepath: str
:param name: Argument name
:type name: str
:param value: Argument value (Optional)
:type value: str
:param line_prefix: The starting part of the line with the list of arguments, default is empty
:type line_prefix: str
:param line_suffix: The ending part of the line with the list of arguments, default is empty
:type line_suffix: str
:param is_regex: Defines whether the given name or value is a regex
:type is_regex: bool

#}}
{{%- macro oval_argument_value_in_line_test(filepath, name, value, line_prefix='', line_suffix='', is_regex=False) -%}}
{{%- if value -%}}
  {{%- set name_value = name+"="+value -%}}
{{%- else -%}}
  {{%- set name_value = name -%}}
{{%- endif -%}}
{{%- if is_regex -%}}
  {{%- set processed_name_value = name_value -%}}
{{%- else -%}}
  {{%- set processed_name_value = name_value|escape_regex -%}}
{{%- endif -%}}
  <ind:textfilecontent54_test id="test_{{{ rule_id }}}_{{{ name_value|escape_id }}}_argument_in_{{{ filepath|escape_id }}}"
  comment="Check if argument {{{ name_value }}} is present{{% if line_prefix %}} in the line starting with '{{{ line_prefix }}}'{{% endif %}} in {{{ filepath }}}"
  check="all" check_existence="all_exist" version="1">
    <ind:object object_ref="object_{{{ rule_id }}}_{{{ name_value|escape_id }}}_argument_in_{{{ filepath|escape_id }}}" />
    <ind:state state_ref="state_{{{ rule_id }}}_{{{ name_value|escape_id }}}_argument_in_{{{ filepath|escape_id }}}" />
  </ind:textfilecontent54_test>
  <ind:textfilecontent54_object id="object_{{{ rule_id }}}_{{{ name_value|escape_id }}}_argument_in_{{{ filepath|escape_id }}}" version="1">
    <ind:filepath operation="pattern match">^{{{ filepath }}}</ind:filepath>
    <ind:pattern operation="pattern match">^{{{ line_prefix|escape_regex }}}(.*){{{ line_suffix|escape_regex }}}$</ind:pattern>
    <ind:instance datatype="int" operation="greater than or equal">1</ind:instance>
  </ind:textfilecontent54_object>
  <ind:textfilecontent54_state id="state_{{{ rule_id }}}_{{{ name_value|escape_id }}}_argument_in_{{{ filepath|escape_id }}}" version="1">
    <ind:subexpression datatype="string" operation="pattern match">^(?:.*\s)?{{{ processed_name_value }}}(?:\s.*)?$</ind:subexpression>
  </ind:textfilecontent54_state>
{{%- endmacro -%}}


{{#
  High level macro to define the OVAL test to check if there is a line in file with a pair of argument=value.

:param filepath: Path to the configuration file to be checked.
:type filepath: str
:param name: Argument name
:type name: str
:param value: Argument value
:type value: str
:param line_prefix: The starting part of the line with the list of arguments, default is empty
:type line_prefix: str
:param line_suffix: The ending part of the line with the list of arguments, default is empty
:type line_suffix: str

#}}
{{%- macro oval_argument_value_in_line(filepath, name, value, line_prefix='', line_suffix='') -%}}
<def-group>
  <definition class="compliance" id="{{{ rule_id }}}" version="2">
    {{{ oval_metadata("Ensure argument " + name + "=" + value + " is present"+ (" in the line starting with '" + line_prefix + "'" if line_prefix else "") + " in file(s) '" + filepath + "'") }}}
    <criteria operator="AND">
      {{{- oval_argument_value_in_line_criterion(filepath, name, value, application) }}}
    </criteria>
  </definition>
  {{{- oval_argument_value_in_line_test(filepath, name, value, line_prefix, line_suffix) }}}
</def-group>
{{%- endmacro -%}}


{{#
  High level macro to check if a particular combination of parameter and value in the ssh daemon configuration file is set.
  A case insensitive comparison is used in the prefix because sshd_config has case-insensitive parameters (but case-sensitive values).

:param parameter: The parameter to be checked in the configuration file.
:type parameter: str
:param value: The value to be checked. This can also be a regular expression (e.g: value1|value2 can match both values).
:type value: str
:param missing_parameter_pass: If set, the check will also pass if the parameter is not present in the configuration file (default is applied).
:type missing_parameter_pass: bool
:param multi_value: If set, it means that the parameter can accept multiple values and the expected value must be present in the current list of values.
:type multi_value: bool
:param missing_config_file_fail: If set, the check will fail if the configuration file doesn't exist in the system.
:type missing_config_file_fail: bool

#}}
{{%- macro oval_sshd_config(parameter='', value='', missing_parameter_pass=false, multi_value=false, missing_config_file_fail=false) %}}
{{{ oval_check_config_file("/etc/ssh/sshd_config", prefix_regex="^[ \\t]*(?i)", parameter=parameter, separator_regex='(?-i)[ \\t]+', value=value, missing_parameter_pass=missing_parameter_pass, application="sshd", multi_value=multi_value, missing_config_file_fail=missing_config_file_fail) }}}
{{%- endmacro %}}


{{#
  High level macro to check if a particular shell variable is set.

:param path: Path to the file.
:type path: str
:param parameter: The shell variable name.
:type parameter: str
:param value: The variable value WITHOUT QUOTES.
:type value: str
:param application: The application which the configuration file is being checked. Can be any value and does not affect the actual OVAL check.
:type application: str
:param no_quotes: If set, the check will require that the RHS of the assignment is the literal value, without quotes. If no_quotes is false, then one level of single or double quotes won't be regarded as part of the value by the check.
:type no_quotes: bool
:param missing_parameter_pass: If set, the check will also pass if the parameter is not present in the configuration file (default is applied).
:type missing_parameter_pass: bool
:param multi_value: If set, it means that the parameter can accept multiple values and the expected value must be present in the current list of values.
:type multi_value: bool
:param missing_config_file_fail: If set, the check will fail if the configuration file doesn't exist in the system.
:type missing_config_file_fail: bool

#}}
{{%- macro oval_check_shell_file(path, parameter='', value='', application='', no_quotes=false, missing_parameter_pass=false, multi_value=false, missing_config_file_fail=false) %}}
{{% if no_quotes -%}}
  {{%- set quotes = "" -%}}
{{%- else -%}}
  {{%- set quotes = "\"'" -%}}
{{%- endif -%}}
{{% if "$" in value %}}
  {{% set value = '%s' % value.replace("$", "\\$") %}}
{{% endif %}}
{{{ oval_check_config_file(path, prefix_regex="^[ \\t]*", parameter=parameter, separator_regex='=', value=value, missing_parameter_pass=missing_parameter_pass, application=application, multi_value=multi_value, missing_config_file_fail=missing_config_file_fail, quotes=quotes) }}}
{{%- endmacro %}}


{{#
  High level macro to check if a particular combination of parameter and value in the Audit daemon configuration file is set.

:param parameter: The parameter to be checked in the configuration file.
:type parameter: str
:param value: The value to be checked. This can also be a regular expression (e.g: value1|value2 can match both values).
:type value: str
:param missing_parameter_pass: If set, the check will also pass if the parameter is not present in the configuration file (default is applied).
:type missing_parameter_pass: bool
:param multi_value: If set, it means that the parameter can accept multiple values and the expected value must be present in the current list of values.
:type multi_value: bool
:param missing_config_file_fail: If set, the check will fail if the configuration file doesn't exist in the system.
:type missing_config_file_fail: bool

#}}
{{%- macro oval_auditd_config(parameter='', value='', missing_parameter_pass=false, multi_value=false, missing_config_file_fail=false) %}}
{{{ oval_check_config_file("/etc/audit/auditd.conf", prefix_regex="^[ \\t]*(?i)", parameter=parameter, separator_regex='(?-i)[ \\t]*=[ \\t]*', value="(?i)"+value+"(?-i)", missing_parameter_pass=missing_parameter_pass, application="auditd", multi_value=multi_value, missing_config_file_fail=missing_config_file_fail) }}}
{{%- endmacro %}}


{{#
  High level macro to set a parameter in /etc/systemd/coredump.conf.

:param parameter: The parameter to be checked in the configuration file.
:type parameter: str
:param value: The value to be checked. This can also be a regular expression (e.g: value1|value2 can match both values).
:type value: str
:param missing_parameter_pass: If set, the check will also pass if the parameter is not present in the configuration file (default is applied).
:type missing_parameter_pass: bool
:param multi_value: If set, it means that the parameter can accept multiple values and the expected value must be present in the current list of values.
:type multi_value: bool
:param missing_config_file_fail: If set, the check will fail if the configuration is not existent in the system.
:type missing_config_file_fail: bool

#}}
{{%- macro oval_coredump_config_set(parameter='', value='', missing_parameter_pass=false, multi_value=false, missing_config_file_fail=false) %}}
{{{ oval_check_config_file("/etc/systemd/coredump.conf", prefix_regex="^[ \\t]*(?i)", parameter=parameter, separator_regex='(?-i)[ \\t]*=[ \\t]*', value="(?i)"+value+"(?-i)", missing_parameter_pass=missing_parameter_pass, application="systemd-coredump", multi_value=multi_value, missing_config_file_fail=missing_config_file_fail, section="Coredump") }}}
{{%- endmacro %}}


{{#
  High level macro to check if a particular combination of parameter and value in the grub configuration file is set.

:param parameter: The parameter to be checked in the configuration file.
:type parameter: str
:param value: The value to be checked. This can also be a regular expression (e.g: value1|value2 can match both values).
:type value: str
:param missing_parameter_pass: If set, the check will also pass if the parameter is not present in the configuration file (default is applied).
:type missing_parameter_pass: bool
:param multi_value: If set, it means that the parameter can accept multiple values and the expected value must be present in the current list of values.
:type multi_value: bool
:param missing_config_file_fail: If set, the check will fail if the configuration is not existent in the system.
:type missing_config_file_fail: bool

#}}
{{%- macro oval_grub_config(parameter='', value='', missing_parameter_pass=false, multi_value=true, missing_config_file_fail=false) %}}
{{{ oval_check_config_file("/etc/default/grub", prefix_regex="^[ \\t]*", parameter=parameter, separator_regex='=', value=value, missing_parameter_pass=missing_parameter_pass, application="grub", multi_value=multi_value, missing_config_file_fail=missing_config_file_fail) }}}
{{%- endmacro %}}


{{#
  To be removed macro. Prevents regression on sshd configuration rules.
#}}
{{%- macro application_not_required_or_requirement_unset() -%}}
      <criteria comment="sshd is not installed" operator="AND">
        <extend_definition comment="sshd is not required or requirement is unset"
        definition_ref="sshd_not_required_or_unset" />
        {{% if product in ['opensuse', 'sle12', 'sle15'] %}}
        <extend_definition comment="rpm package openssh removed"
        definition_ref="package_openssh_removed" />
        {{% else %}}
        <extend_definition comment="rpm package openssh-server removed"
        definition_ref="package_openssh-server_removed" />
        {{% endif %}}
      </criteria>
{{%- endmacro %}}


{{#
  To be removed macro. Prevents regression on sshd configuration rules.
#}}
{{%- macro application_required_or_requirement_unset() -%}}
      <criteria comment="sshd is installed and configured" operator="AND">
        <extend_definition comment="sshd is required or requirement is unset"
        definition_ref="sshd_required_or_unset" />
        {{% if product in ['opensuse', 'sle12', 'sle15'] %}}
        <extend_definition comment="rpm package openssh installed"
        definition_ref="package_openssh_installed" />
        {{% else %}}
        <extend_definition comment="rpm package openssh-server installed"
        definition_ref="package_openssh-server_installed" />
        {{% endif %}}
      {{# Note that a criteria was left open #}}
{{%- endmacro %}}


{{#
  High level macro which checks configuration in an INI file.

:param path: Path to the configuration file to be checked.
:type path: str
:param section: The parameter will be checked only within the given section defined by [section].
:type section: str
:param parameter: The parameter to be checked in the configuration file.
:type parameter: str
:param value: The value to be checked. This can also be a regular expression (e.g: value1|value2 can match both values).
:type value: str
:param missing_parameter_pass: If set, the check will also pass if the parameter is not present in the configuration file (default is applied).
:type missing_parameter_pass: bool
:param application: The application which the configuration file is being checked. Can be any value and does not affect the actual OVAL check.
:type application: str
:param multi_value: If set, it means that the parameter can accept multiple values and the expected value must be present in the current list of values.
:type multi_value: bool
:param missing_config_file_fail: If set, the check will fail if the configuration is not existent in the system.
:type missing_config_file_fail: bool

#}}
{{%- macro oval_check_ini_file(path='', section='', parameter='', value='', missing_parameter_pass=false, application='', multi_value=false, missing_config_file_fail=true) %}}
{{{ oval_check_config_file(path=path, prefix_regex="^\s*", parameter=parameter, value=value, separator_regex="[ \\t]*=[ \\t]*", missing_parameter_pass=missing_parameter_pass, application=application, multi_value=multi_value, missing_config_file_fail=missing_config_file_fail, section=section) }}}
{{%- endmacro %}}


{{#
  Creates OVAL tests with given test_id which checks if package
  is not installed.

:param package: Name of the package to be removed
:type package: str
:param test_id: Suffix of the Ids in test, obj, and state elements
:type test_id: str

#}}
{{%- macro oval_test_package_removed(package='', test_id='') -%}}
{{% if pkg_system == "rpm" %}}
  <linux:rpminfo_test check="all" check_existence="none_exist"
  id="{{{ test_id }}}" version="1"
  comment="package {{{ package }}} is removed">
    <linux:object object_ref="obj_{{{ test_id }}}" />
  </linux:rpminfo_test>
  <linux:rpminfo_object id="obj_{{{ test_id }}}" version="1">
    <linux:name>{{{ package }}}</linux:name>
  </linux:rpminfo_object>
{{% elif pkg_system == "dpkg" %}}
  <linux:dpkginfo_test check="all" check_existence="none_exist"
  id="{{{ test_id }}}" version="1"
  comment="package {{{ package }}} is removed">
    <linux:object object_ref="obj_{{{ test_id }}}" />
  </linux:dpkginfo_test>
  <linux:dpkginfo_object id="obj_{{{ test_id }}}" version="1">
    <linux:name>{{{ package }}}</linux:name>
  </linux:dpkginfo_object>
{{% endif %}}
{{%- endmacro -%}}


{{#
  Creates OVAL tests with given test_id which checks if package
  is installed. Optionally, it can check if a package of a given version (EVR)
  or newer version is present.

:param package: Name of the package to be installed
:type package: str
:param evr: Optional, version or newer version to check
:type evr: str
:param test_id: Suffix of the Ids in test, obj, and state elements
:type test_id: str

#}}
{{%- macro oval_test_package_installed(package='', evr='', evr_op='greater than or equal', test_id='') -%}}
{{% if pkg_system == "rpm" %}}
  <linux:rpminfo_test check="all" check_existence="all_exist"
  id="{{{ test_id }}}" version="1"
  comment="package {{{ package }}} is installed">
    <linux:object object_ref="obj_{{{ test_id }}}" />
    {{% if evr %}}
      <linux:state state_ref="ste_{{{ test_id }}}" />
    {{% endif %}}
  </linux:rpminfo_test>
  <linux:rpminfo_object id="obj_{{{ test_id }}}" version="1">
    <linux:name>{{{ package }}}</linux:name>
  </linux:rpminfo_object>
  {{% if evr %}}
    <linux:rpminfo_state id="ste_{{{ test_id }}}" version="1">
      <linux:evr datatype="evr_string" operation="{{{ evr_op }}}">{{{ evr }}}</linux:evr>
    </linux:rpminfo_state>
  {{% endif %}}
{{% elif pkg_system == "dpkg" %}}
  <linux:dpkginfo_test check="all" check_existence="all_exist"
  id="{{{ test_id }}}" version="1"
  comment="package {{{ package }}} is installed">
    <linux:object object_ref="obj_{{{ test_id }}}" />
    {{% if evr %}}
      <linux:state state_ref="ste_{{{ test_id }}}" />
    {{% endif %}}
  </linux:dpkginfo_test>
  <linux:dpkginfo_object id="obj_{{{ test_id }}}" version="1">
    <linux:name>{{{ package }}}</linux:name>
  </linux:dpkginfo_object>
  {{% if evr %}}
    <linux:dpkginfo_state id="ste_{{{ test_id }}}" version="1">
      <linux:evr datatype="evr_string" operation="{{{ evr_op }}}">{{{ evr }}}</linux:evr>
    </linux:dpkginfo_state>
  {{% endif %}}
{{% endif %}}
{{%- endmacro -%}}


{{#
  Macro which generates OVAL test for OpenShift Container Platform
  runtime process configuration.

:param command: command that executes the OpenShift process
:type command: str
:param option: command line option of the command
:type option: str
:param value: value of the option
:type value: str
:param option_id: used to build the OVAL test ID. The OVAL test ID is test_ocp_runtime_<option_id>.
:type option_id: str

#}}
{{%- macro oval_ocp_service_runtime_config(command='', option='', value='', option_id='') -%}}
  <unix:process58_test check="all" comment="ocp process runtime parameter {{{ option }}} set to {{{ value }}}" id="test_ocp_runtime_{{{ option_id }}}" version="1">
    <unix:object object_ref="object_ocp_runtime_{{{ option_id }}}" />
    <unix:state state_ref="state_ocp_runtime_{{{ option_id }}}" />
  </unix:process58_test>
  <unix:process58_object id="object_ocp_runtime_{{{ option_id }}}" version="1">
    <unix:command_line operation="pattern match">^{{{ command }}}.*$</unix:command_line>
    <unix:pid datatype="int" operation="greater than">0</unix:pid>
  </unix:process58_object>
  <unix:process58_state id="state_ocp_runtime_{{{ option_id }}}" version="1">
    <unix:command_line operation="pattern match">^.*[\s]+{{{ option }}}=.*({{{ value }}}).*([\s]+.*$|$)</unix:command_line>
  </unix:process58_state>
{{%- endmacro -%}}


{{#
  Macro which generates OVAL definition, test and object that check for contents
  of the file.

:param filepath: filepath of the file to check
:type filepath: str
:param filepath_id: Used like test_whole_file_contents_$filepath_id
:type filepath_id: str
:param contents: contents that should be in the file
:type contents: str

#}}
{{%- macro oval_file_contents(filepath='', filepath_id='', contents='') -%}}
  <def-group>
    <definition class="compliance" id="{{{ rule_id }}}" version="1">
      {{{ oval_metadata("Inspect the contents of " + filepath) }}}
      <criteria>
          <criterion comment="Check contents of file" test_ref="{{{ rule_id }}}_test_whole_file_contents_{{{ filepath_id }}}" />
      </criteria>
    </definition>

    <ind:textfilecontent54_test check="all" check_existence="all_exist"
    comment="Tests if contents of {{{ filepath }}} is exactly what is defined in rule description"
    id="{{{ rule_id }}}_test_whole_file_contents_{{{ filepath_id }}}" version="1">
      <ind:object object_ref="{{{ rule_id }}}_object_whole_file_contents_{{{ filepath_id }}}" />
      <ind:state state_ref="{{{ rule_id }}}_state_whole_file_contents_{{{ filepath_id }}}" />
    </ind:textfilecontent54_test>

    <ind:textfilecontent54_object id="{{{ rule_id }}}_object_whole_file_contents_{{{ filepath_id }}}" version="1">
      <ind:behaviors singleline="true" multiline="false" />
      <ind:filepath>{{{ filepath }}}</ind:filepath>
      <ind:pattern operation="pattern match">^.*$</ind:pattern>
      <ind:instance datatype="int">1</ind:instance>
    </ind:textfilecontent54_object>

    <ind:textfilecontent54_state id="{{{ rule_id }}}_state_whole_file_contents_{{{ filepath_id }}}" version="1">
      <ind:text operation="equals">{{{ contents }}}
</ind:text>
    </ind:textfilecontent54_state>

  </def-group>
{{%- endmacro %}}


{{#
  Macro which generates the OVAL metadata section

:param description: The text to place in the description section
:type description: str
:param title: Optional, the associated rule title is used by default
:type title: str
:param affected_platforms: Optional, list of unix platform strings (e.g. "Fedora") to put under the affected element. Uses the oval_affected macro by default under the hood.
:type affected_platforms: list[str]

#}}
{{%- macro oval_metadata(description, title="", affected_platforms=None) -%}}
    <metadata>
{{%- if title %}}
        <title>{{{ title }}}</title>
{{%- else %}}
        <title>{{{ rule_title }}}</title>
{{%- endif -%}}
{{%- if affected_platforms %}}
            <affected family="unix">
{{%- for platform in affected_platforms %}}
                <platform>{{{ platform }}}</platform>
{{%- endfor %}}
            </affected>
{{%- else %}}
        {{{ oval_affected(products) | indent -}}}
{{%- endif %}}
        <description>{{{ description }}}{{{ caller() if caller else '' }}}</description>
    </metadata>
{{%- endmacro %}}


{{#
    Create a full OVAL check for dconf ini file.

:param path: Path to the file
:type path: str
:param prefix_regex: Defaults to ^\s*. What can prefix the parameter.
:type prefix_regex: str
:param parameter: What parameter to be set.
:type parameter: str
:param separator_regex: Defaults to [ \\t]*=[ \\t]*. What is the separator between the parameter and value.
:type separator_regex: str
:param value: What value to be set
:type value: str
:param application: What application this applies to
:type application: str
:param section: What section this applies to
:type section: str
:param quotes:  If non-empty, one level of matching quotes is considered when checking the value. Specify one or more quote types as a string.  For example, for shell quoting, specify quotes="'\""), which will make sure that value, 'value' and "value" are matched, but 'value" or '"value"' won't be.
:type quotes: str
:param lock_path: Path to lock file
:type lock_path: str

#}}
{{%- macro oval_check_dconf_ini_file(path='', prefix_regex='^\s*', parameter='', separator_regex='[ \\t]*=[ \\t]*', value='', application='', section='', quotes='', lock_path='') -%}}
{{%- if application == '' -%}}
	{{%- set application = "The respective application or service" -%}}
{{%- endif -%}}
<def-group>
  <definition class="compliance" id="{{{ rule_id }}}" version="1">
    {{{ oval_metadata("Ensure '" + parameter + "' is configured with value '" + value | replace("(?i)", "") | replace("(?-i)", "") + (" in section '" + section if section else "") + "' in " + path) }}}
    <criteria comment="{{{ application }}} is configured correctly"
    operator="AND">
        {{{- oval_line_in_file_criterion(path, parameter) }}}
      <criterion comment="Prevent user from modifying {{{ parameter }}}"
      test_ref="test_prevent_user_{{{ parameter }}}" />
    </criteria>
  </definition>
  {{{ oval_line_in_file_test(path, parameter) }}}
  {{{ oval_line_in_file_object(path, section, prefix_regex, parameter, separator_regex, false, false, filename_regex='^.*$') }}}
  {{{ oval_line_in_file_state(value, false, quotes) }}}

  <ind:textfilecontent54_test check="all" check_existence="all_exist"
  comment="Prevent user from modifying {{{ parameter }}}"
  id="test_prevent_user_{{{ parameter }}}" version="1">
    <ind:object object_ref="obj_prevent_user_{{{ parameter }}}" />
  </ind:textfilecontent54_test>
  <ind:textfilecontent54_object id="obj_prevent_user_{{{ parameter }}}"
  version="1">
    <ind:path>{{{ lock_path }}}</ind:path>
    <ind:filename operation="pattern match">^.*$</ind:filename>
    <ind:pattern operation="pattern match">^/{{{ section }}}/{{{ parameter }}}$</ind:pattern>
    <ind:instance datatype="int">1</ind:instance>
  </ind:textfilecontent54_object>

</def-group>
{{%- endmacro %}}


{{#
    Create a full OVAL check for an sshd parameter and value.

:param parameter: Parameter to check
:type parameter: str
:param value: Value to check
:type value: str
:param missing_parameter_pass: If true, the check will pass if the parameter missing.
:type missing_parameter_pass: bool
:param config_is_distributed: Is the param in /etc/sshd_config.d vs just /etc/ssh/sshd_config
:type config_is_distributed: bool

#}}
{{%- macro sshd_oval_check(parameter, value, missing_parameter_pass, config_is_distributed) -%}}
{{%- set sshd_config_path = "/etc/ssh/sshd_config" %}}
{{%- set sshd_config_dir = "/etc/ssh/sshd_config.d" -%}}
{{%- set description = "Ensure '" ~ parameter ~ "' is configured with value '" ~ value ~ "' in " ~ sshd_config_path %}}
{{%- if config_is_distributed == "true" %}}
{{%- set description = description  ~ " or in " ~ sshd_config_dir -%}}
{{%- endif %}}
{{%- set case_insensitivity_kwargs = dict(prefix_regex="^[ \\t]*(?i)", separator_regex = "(?-i)[ \\t]+") -%}}

<def-group>
  <definition class="compliance" id="{{{ rule_id }}}" version="1">
   {{{ oval_metadata(description) }}}
   <criteria comment="sshd is configured correctly or is not installed" operator="OR">
     <criteria comment="sshd is not installed" operator="AND">
        <extend_definition comment="sshd is not required or requirement is unset"
          definition_ref="sshd_not_required_or_unset" />
        <extend_definition comment="rpm package openssh-server removed"
          definition_ref="package_openssh-server_removed" />
     </criteria>
     <criteria comment="sshd is installed and configured" operator="AND">
        <extend_definition comment="sshd is required or requirement is unset"
          definition_ref="sshd_required_or_unset" />
        <extend_definition comment="rpm package openssh-server installed"
          definition_ref="package_openssh-server_installed" />
        <criteria comment="sshd is configured correctly" operator="AND">
          <criteria comment="the configuration is correct if it exists" operator="AND">
            {{{- oval_line_in_file_criterion(sshd_config_path, parameter, avoid_conflicting=true) | indent(10)}}}
            {{%- if config_is_distributed == "true" %}}
            {{{- oval_line_in_directory_criterion(sshd_config_dir, parameter, avoid_conflicting=true) | indent(10) }}}
            {{%- endif %}}
            {{% if product in ["ol8", "ol9"] %}}
            {{{- oval_line_in_file_criterion("sshd_config included", parameter, id_stem=rule_id ~ "_sshd_included_files", avoid_conflicting=true) | indent(10)}}}
            {{% endif %}}
          </criteria>
          {{%- if not missing_parameter_pass %}}
          <criterion comment="the configuraton exists" test_ref="test_{{{ parameter }}}_present_{{{ rule_id }}}" />
          {{% endif %}}
        </criteria>
      </criteria>
    </criteria>
  </definition>

  {{% if product in ["ol8", "ol9"] %}}
  {{{ oval_line_in_file_object(sshd_config_path, parameter="include", id_stem="sshd_include_value_" ~ rule_id, ** case_insensitivity_kwargs)| indent (2) }}}
  <local_variable id="var_sshd_config_included_files_{{{ rule_id }}}" datatype="string" version="1"
  comment="Include value converted to regex">
    <concat>
      <literal_component>^(/etc/ssh/(?!/))?</literal_component>
      <substring substring_start="2" substring_length="-1">
        <unique>
          <glob_to_regex>
            <object_component item_field="subexpression" object_ref="obj_sshd_include_value_{{{ rule_id }}}" />
          </glob_to_regex>
        </unique>
      </substring>
    </concat>
  </local_variable>

  {{{ oval_line_in_file_test("sshd_config included", parameter, id_stem=rule_id ~ "_sshd_included_files", avoid_conflicting=true ) | indent (2) }}}

  <ind:textfilecontent54_object id="obj_{{{ rule_id }}}_sshd_included_files" version="1">
    <ind:filepath operation="pattern match" var_ref="var_sshd_config_included_files_{{{ rule_id }}}" var_check="at least one"/>
    <ind:pattern operation="pattern match">^[ \t]*(?i){{{ parameter }}}(?-i)[ \t]+(.+?)[ \t]*(?:$|#)</ind:pattern>
    <ind:instance operation="greater than or equal" datatype="int">1</ind:instance>
  </ind:textfilecontent54_object>

  {{{ oval_line_in_file_state(value, id_stem=rule_id ~ "_sshd_included_files") | indent (2) }}}

  {{% endif %}}

  {{{ oval_line_in_file_test(sshd_config_path, parameter, avoid_conflicting=true ) | indent (2) }}}
  {{{ oval_line_in_file_object(sshd_config_path, parameter=parameter, ** case_insensitivity_kwargs)| indent (2) }}}
  {{{ oval_line_in_file_state(value) | indent (2) }}}

  {{%- if config_is_distributed == "true" %}}
  {{{ oval_line_in_directory_test(sshd_config_dir, parameter, avoid_conflicting=true) | indent (2) }}}
  {{{ oval_line_in_directory_object(sshd_config_dir, parameter=parameter, ** case_insensitivity_kwargs) | indent (2) }}}
  {{{ oval_line_in_directory_state(value) | indent (2) }}}
  {{%- endif %}}

  {{% if not missing_parameter_pass %}}
  <ind:textfilecontent54_object comment="All confs collection" id="obj_collection_obj_{{{ rule_id }}}" version="1">
    <set>
      <object_reference>obj_{{{ rule_id }}}</object_reference>
      {{%- if config_is_distributed == "true" %}}
      <object_reference>obj_{{{ rule_id }}}_config_dir</object_reference>
      {{% elif product in ["ol8", "ol9"] %}}
      <object_reference>obj_{{{ rule_id }}}_sshd_included_files</object_reference>
      {{%- endif %}}
    </set>
  </ind:textfilecontent54_object>

  <ind:textfilecontent54_test id="test_{{{ parameter }}}_present_{{{ rule_id }}}" version="1"
                              check="all" check_existence="at_least_one_exists"
                              comment="Verify that the value of {{{ parameter }}} is present">
    <ind:object object_ref="obj_collection_obj_{{{ rule_id }}}" />
  </ind:textfilecontent54_test>

  {{% endif %}}
</def-group>
{{%- endmacro %}}


{{#
  Extract from /etc/passwd a list composed of password objects related to non-system UIDs.
  This list is then filtered to exclude some special usernames and users with /sbin/nologin shell.

  The macro receives a string as parameter, which is used as the password_object id in the rule.

:param object_id: Object id to be created.
:type object_id: str

#}}
{{%- macro create_interactive_users_list_object(object_id) -%}}
  {{%- set ignored_users_list="(nobody|nfsnobody)" %}}

  <unix:password_object id="{{{ object_id }}}" version="1">
    <unix:username datatype="string" operation="pattern match">.*</unix:username>
    <filter action="include">state_{{{ rule_id }}}_users_uids</filter>
    <filter action="exclude">state_{{{ rule_id }}}_users_ignored</filter>
    <filter action="exclude">state_{{{ rule_id }}}_users_nologin_shell</filter>
  </unix:password_object>

  <unix:password_state id="state_{{{ rule_id }}}_users_uids" version="1">
    <unix:user_id datatype="int" operation="greater than or equal">{{{ uid_min }}}</unix:user_id>
  </unix:password_state>

  <unix:password_state id="state_{{{ rule_id }}}_users_ignored" version="1">
    <unix:username datatype="string" operation="pattern match">^{{{ ignored_users_list }}}$</unix:username>
  </unix:password_state>

  <unix:password_state id="state_{{{ rule_id }}}_users_nologin_shell" version="1">
    <unix:login_shell datatype="string" operation="pattern match">^/sbin/nologin$</unix:login_shell>
  </unix:password_state>
{{%- endmacro %}}


<<<<<<< HEAD
=======
{{#
  Extract from /etc/passwd a list composed of password objects related to system UIDs.
  This list is then filtered to exclude some special usernames.

  The macro receives a string as parameter, which is used as the password_object id in the rule.

  :param object_id: Object id to be created.
  :type object_id: str

#}}
{{%- macro create_system_accounts_list_object(object_id) -%}}
  {{%- set ignored_users_list="(root|halt|sync|shutdown|nfsnobody)" %}}

  <unix:password_object id="{{{ object_id }}}" version="1">
    <unix:username datatype="string" operation="pattern match">.*</unix:username>
    <filter action="include">state_{{{ rule_id }}}_users_uids</filter>
    <filter action="exclude">state_{{{ rule_id }}}_users_ignored</filter>
  </unix:password_object>

  <unix:password_state id="state_{{{ rule_id }}}_users_uids" version="1">
    <unix:user_id datatype="int" operation="less than">{{{ uid_min }}}</unix:user_id>
  </unix:password_state>

  <unix:password_state id="state_{{{ rule_id }}}_users_ignored" version="1">
    <unix:username datatype="string" operation="pattern match">^{{{ ignored_users_list }}}$</unix:username>
  </unix:password_state>
{{%- endmacro %}}


>>>>>>> 513280da
{{%- macro mount_active_criterion(path) %}}
   <criterion comment="The path {{{ path }}} is an active (mounted) mount point"
     test_ref="test_mount_active_{{{ path | escape_id }}}_exists" />
{{%- endmacro %}}

<<<<<<< HEAD
=======

>>>>>>> 513280da
{{%- macro mount_configured_fstab_criterion(path) %}}
   <criterion comment="The path {{{ path }}} is a mount point configured in /etc/fstab"
     test_ref="test_mount_configured_fstab_{{{ path | escape_id }}}_exists" />
{{%- endmacro %}}

<<<<<<< HEAD
=======

>>>>>>> 513280da
{{%- macro mount_active_test_object(path) %}}
{{%- set escaped_path = path | escape_id %}}
  <linux:partition_test check="all" check_existence="all_exist" version="1"
      comment="Mountpoint {{{ path }}} exists"
      id="test_mount_active_{{{ escaped_path }}}_exists">
    <linux:object object_ref="object_mount_active_{{{ escaped_path }}}_exists" />
  </linux:partition_test>

  <linux:partition_object id="object_mount_active_{{{ escaped_path }}}_exists" version="1">
    <linux:mount_point>{{{ path }}}</linux:mount_point>
  </linux:partition_object>
{{%- endmacro %}}

<<<<<<< HEAD
=======

>>>>>>> 513280da
{{%- macro mount_configured_fstab_test_object(path) %}}
{{%- set escaped_path = path | escape_id %}}
  <ind:textfilecontent54_test check="all" check_existence="all_exist" version="1"
      comment="Mountpoint {{{ path }}} is configured"
      id="test_mount_configured_fstab_{{{ escaped_path }}}_exists">
    <ind:object object_ref="object_mount_configured_fstab_{{{ escaped_path }}}_exists" />
  </ind:textfilecontent54_test>

  <ind:textfilecontent54_object id="object_mount_configured_fstab_{{{ escaped_path }}}_exists" version="1">
    <ind:filepath>/etc/fstab</ind:filepath>
    <ind:pattern operation="pattern match">^[\s]*[\S]+[\s]+{{{ path | escape_regex }}}[\s]+[\S]+[\s]+([\S]+)</ind:pattern>
    <ind:instance datatype="int">1</ind:instance>
  </ind:textfilecontent54_object>
{{%- endmacro %}}
<|MERGE_RESOLUTION|>--- conflicted
+++ resolved
@@ -1043,8 +1043,6 @@
 {{%- endmacro %}}
 
 
-<<<<<<< HEAD
-=======
 {{#
   Extract from /etc/passwd a list composed of password objects related to system UIDs.
   This list is then filtered to exclude some special usernames.
@@ -1074,25 +1072,18 @@
 {{%- endmacro %}}
 
 
->>>>>>> 513280da
 {{%- macro mount_active_criterion(path) %}}
    <criterion comment="The path {{{ path }}} is an active (mounted) mount point"
      test_ref="test_mount_active_{{{ path | escape_id }}}_exists" />
 {{%- endmacro %}}
 
-<<<<<<< HEAD
-=======
-
->>>>>>> 513280da
+
 {{%- macro mount_configured_fstab_criterion(path) %}}
    <criterion comment="The path {{{ path }}} is a mount point configured in /etc/fstab"
      test_ref="test_mount_configured_fstab_{{{ path | escape_id }}}_exists" />
 {{%- endmacro %}}
 
-<<<<<<< HEAD
-=======
-
->>>>>>> 513280da
+
 {{%- macro mount_active_test_object(path) %}}
 {{%- set escaped_path = path | escape_id %}}
   <linux:partition_test check="all" check_existence="all_exist" version="1"
@@ -1106,10 +1097,7 @@
   </linux:partition_object>
 {{%- endmacro %}}
 
-<<<<<<< HEAD
-=======
-
->>>>>>> 513280da
+
 {{%- macro mount_configured_fstab_test_object(path) %}}
 {{%- set escaped_path = path | escape_id %}}
   <ind:textfilecontent54_test check="all" check_existence="all_exist" version="1"
