--- conflicted
+++ resolved
@@ -35,11 +35,7 @@
 </rationale>
 <ident cce="26860-7" />
 <oval id="file_user_owner_grub2_cfg" />
-<<<<<<< HEAD
-<ref nist="AC-6(7)" disa="225" pcidss="Req-7.1" />
-=======
-<ref nist="AC-6(7)" disa="225" pcidss="Req-7" cis="1.5.1" />
->>>>>>> 95b52d7a
+<ref nist="AC-6(7)" disa="225" pcidss="Req-7.1" cis="1.5.1" />
 <tested by="DS" on="20121026"/>
 </Rule>
 
@@ -57,11 +53,7 @@
 </rationale>
 <ident cce="26812-8" />
 <oval id="file_group_owner_grub2_cfg" />
-<<<<<<< HEAD
-<ref nist="AC-6(7)" disa="225" pcidss="Req-7.1" />
-=======
-<ref nist="AC-6(7)" disa="225" pcidss="Req-7" cis="1.5.1" />
->>>>>>> 95b52d7a
+<ref nist="AC-6(7)" disa="225" pcidss="Req-7.1" cis="1.5.1" />
 <tested by="DS" on="20121026"/>
 </Rule>
 
