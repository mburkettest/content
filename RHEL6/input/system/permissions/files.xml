<Group id="files">
<title>Verify Permissions on Important Files and
Directories</title>
<description>Permissions for many files on a system must be set
restrictively to ensure sensitive information is properly protected.
This section discusses important
permission restrictions which can be verified
to ensure that no harmful discrepancies have
arisen.</description>

<Group id="permissions_important_account_files">
<title>Verify Permissions on Files with Local Account Information and Credentials</title>
<description>The default restritctive permissions for files which act as
important security databases such as <tt>passwd</tt>, <tt>shadow</tt>,
<tt>group</tt>, and <tt>gshadow</tt> files must be maintained.  Many utilities
need read access to the <tt>passwd</tt> file in order to function properly, but
read access to the <tt>shadow</tt> file allows malicious attacks against system
passwords, and should never be enabled.</description>

<Rule id="userowner_shadow_file">
<title>Verify User Who Owns <tt>shadow</tt> File</title>
<description><fileowner-desc-macro file="/etc/shadow" owner="root"/></description>
<ocil><fileowner-check-macro file="/etc/shadow" owner="root"/></ocil>
<rationale>The <tt>/etc/shadow</tt> file contains the list of local
system accounts and stores password hashes. Protection of this file is
critical for system security. Failure to give ownership of this file
to root provides the designated owner with access to sensitive information
which could weaken the system security posture.</rationale>
<ident cce="3918-0" />
<oval id="file_owner_etc_shadow" />
<ref nist="AC-3, CM-6" disa="225"/>
</Rule>

<Rule id="groupowner_shadow_file">
<title>Verify Group Who Owns <tt>shadow</tt> File</title>
<description><filegroupowner-desc-macro file="/etc/shadow" group="root"/></description>
<ocil><filegroupowner-check-macro file="/etc/shadow" group="root"/></ocil>
<rationale>The <tt>/etc/shadow</tt> file stores password hashes. Protection of this file is
critical for system security.</rationale>
<ident cce="3988-3" />
<oval id="file_groupowner_etc_shadow" />
<ref nist="AC-3, CM-6"/>
</Rule>

<Rule id="perms_shadow_file">
<title>Verify Permissions on <tt>shadow</tt> File</title>
<description><fileperms-desc-macro file="/etc/shadow" perms="0000"/></description>
<ocil><fileperms-check-macro file="/etc/shadow" perms="----------"/></ocil>
<rationale>The <tt>/etc/shadow</tt> file contains the list of local
system accounts and stores password hashes. Protection of this file is
critical for system security. Failure to give ownership of this file
to root provides the designated owner with access to sensitive information
which could weaken the system security posture.</rationale>
<ident cce="4130-1" />
<oval id="file_permissions_etc_shadow" />
<ref nist="AC-3, CM-6" disa="225"/>
</Rule>

<Rule id="userowner_group_file">
<title>Verify User Who Owns <tt>group</tt> File</title>
<description><fileowner-desc-macro file="/etc/group" owner="root"/></description>
<ocil><fileowner-check-macro file="/etc/group" owner="root"/></ocil>
<rationale>The <tt>/etc/group</tt> file contains information regarding groups that are configured
on the system. Protection of this file is important for system security.</rationale>
<ident cce="3276-3" />
<oval id="file_owner_etc_group" />
<ref nist="AC-3, CM-6"/>
</Rule>

<Rule id="groupowner_group_file">
<title>Verify Group Who Owns <tt>group</tt> File</title>
<description><filegroupowner-desc-macro file="/etc/group" group="root"/></description>
<ocil><filegroupowner-check-macro file="/etc/group" group="root"/></ocil>
<rationale>The <tt>/etc/group</tt> file contains information regarding groups that are configured
on the system. Protection of this file is important for system security.</rationale>
<ident cce="3883-6" />
<oval id="file_groupowner_etc_group" />
<ref nist="AC-3, CM-6"/>
</Rule>

<Rule id="perms_group_file">
<title>Verify Permissions on <tt>group</tt> File</title>
<description><fileperms-desc-macro file="/etc/group" perms="644"/></description>
<ocil><fileowner-check-macro file="/etc/group" perms="-rw-r--r--"/></ocil>
<rationale>The <tt>/etc/group</tt> file contains information regarding groups that are configured
on the system. Protection of this file is important for system security.</rationale>
<ident cce="3967-7" />
<oval id="file_permissions_etc_group" />
<ref nist="AC-3, CM-6"/>
</Rule>

<Rule id="userowner_gshadow_file">
<title>Verify User Who Owns <tt>gshadow</tt> File</title>
<description><fileowner-desc-macro file="/etc/gshadow" owner="root"/></description>
<ocil><fileowner-check-macro file="/etc/gshadow" owner="root"/></ocil>
<rationale>The <tt>/etc/gshadow</tt> file contains group password hashes. Protection of this file
is critical for system security.</rationale>
<ident cce="4210-1" />
<oval id="file_owner_etc_gshadow" />
<ref nist="AC-3, CM-6"/>
</Rule>

<Rule id="groupowner_gshadow_file">
<title>Verify Group Who Owns <tt>gshadow</tt> File</title>
<description><filegroupowner-desc-macro file="/etc/gshadow" group="root"/></description>
<ocil><filegroupowner-check-macro file="/etc/gshadow" group="root"/></ocil>
<rationale>The <tt>/etc/gshadow</tt> file contains group password hashes. Protection of this file
is critical for system security.</rationale>
<ident cce="4064-2" />
<oval id="file_groupowner_etc_gshadow" />
<ref nist="AC-3, CM-6"/>
</Rule>

<Rule id="perms_gshadow_file">
<title>Verify Permissions on <tt>gshadow</tt> File</title>
<description><fileperms-desc-macro file="/etc/gshadow" perms="0000"/></description>
<ocil><fileperms-check-macro file="/etc/gshadow" perms="----------"/></ocil>
<rationale>The /etc/gshadow file contains group password hashes. Protection of this file
is critical for system security.</rationale>
<ident cce="3932-1" />
<oval id="file_permissions_etc_gshadow" />
<ref nist="AC-3, CM-6"/>
</Rule>

<Rule id="userowner_passwd_file">
<title>Verify User Who Owns <tt>passwd</tt> File</title>
<description><fileowner-desc-macro file="/etc/passwd" owner="root"/></description>
<ocil><fileowner-check-macro file="/etc/passwd" owner="root"/></ocil>
<description>The <tt>/etc/passwd</tt> file should be owned by
root.</description>
<rationale>The <tt>/etc/passwd</tt> contains information about the users that are configured on
the system. Protection of this file is critical for system security.</rationale>
<ident cce="3958-6" />
<oval id="file_owner_etc_passwd" />
<ref nist="AC-3, CM-6"/>
</Rule>

<Rule id="groupowner_passwd_file">
<title>Verify Group Who Owns <tt>passwd</tt> File</title>
<description><filegroupowner-desc-macro file="/etc/passwd" group="root"/></description>
<ocil><filegroupowner-check-macro file="/etc/passwd" group="root"/></ocil>
<rationale>The <tt>/etc/passwd</tt> file contains information about the users that are configured on
the system. Protection of this file is critical for system security.</rationale>
<ident cce="3495-9" />
<oval id="file_groupowner_etc_passwd" />
<ref nist="AC-3, CM-6"/>
</Rule>

<Rule id="file_permissions_etc_passwd">
<title>Verify Permissions on <tt>passwd</tt> File</title>
<description><fileperms-desc-macro file="/etc/passwd" perms="0644"/></description>
<ocil><fileperms-check-macro file="/etc/passwd" perms="-rw-r--r--"/></ocil>
<rationale>If the <tt>/etc/passwd</tt> file is writable by a group-owner or the
world the risk of its compromise is increased. The file contains the list of
acounts on the system and associated information, and protection of this file
is critical for system security.</rationale>
<ident cce="3566-7" />
<oval id="file_permissions_etc_passwd" />
<ref nist="AC-3, CM-6" disa="225"/>
</Rule>
</Group>


<!-- pull /var/log permissions out of rsyslog discussion section? -->

<Group id="permissions_within_important_dirs">
<title>Verify File Permissions Within Some Important Directories</title>
<description>Some directories contain files whose confidentiality or integrity
is notably important and may also be susceptible to misconfiguration over time, particularly if
unpackaged software is installed. As such,
an argument exists to verify that files' permissions within these directories remain
configured correctly and restrictively.   
</description>

<Rule id="file_permissions_library_dirs">
<title>Verify that Shared Library Files Have Restrictive Permissions</title>
<description>System-wide shared library files, which are linked to executables
during process load time or run time, are stored in the following directories
by default:
<pre>/lib
/lib64
/usr/lib
/usr/lib64
</pre>
Kernel modules, which can be added to the kernel during runtime, are
stored in <tt>/lib/modules</tt>. All files in these directories should not be
group-writable or world-writable.
</description>
<ocil>
To find shared libraries that are group-writable or world-writable,
run the following command for each directory <i>DIR</i> which contains shared libraries:
<pre>$ find <i>DIR</i> -perm /022</pre>
</ocil>
<rationale>Files from shared library directories are loaded into the address
space of processes (including privileged ones) or of the kernel itself at
runtime. Restrictive permissions are necessary to protect the integrity of the system.
</rationale>
</Rule>

<Rule id="file_ownership_library_dirs">
<title>Verify that Shared Library Files Have Root Ownership</title>
<description>System-wide shared library files, which are linked to executables
during process load time or run time, are stored in the following directories
by default:
<pre>/lib
/lib64
/usr/lib
/usr/lib64
</pre>
Kernel modules, which can be added to the kernel during runtime, are also
stored in <tt>/lib/modules</tt>.  All files in these directories should be
owned by the <tt>root</tt> user.
</description>
<ocil>
To find shared libraries that are not owned by <tt>root</tt>,
run the following command for each directory <i>DIR</i> which contains shared libraries:
<pre>$ find <i>DIR</i> \! -user root</pre>
</ocil>
<rationale>Files from shared library directories are loaded into the address
space of processes (including privileged ones) or of the kernel itself at
runtime. Proper ownership is necessary to protect the integrity of the system.
</rationale>
</Rule>


<Rule id="file_permissions_binary_dirs">
<title>Verify that System Executables Have Restrictive Permissions</title>
<description>
System executables are stored in the following directories by default:
<pre>/bin
/usr/bin
/usr/local/bin
/sbin
/usr/sbin
/usr/local/sbin</pre>
All files in these directories should not be group-writable or world-writable.
</description>
<ocil>
To find system executables that are group-writable or world-writable,
run the following command for each directory <i>DIR</i> which contains system executables:
<pre>$ find <i>DIR</i> -perm /022</pre>
</ocil>
<rationale>System binaries are executed by privileged users as well as system services,
and restrictive permissions are necessary to ensure that their
execution of these programs cannot be co-opted.
</rationale>
</Rule>

<Rule id="file_ownership_binary_dirs">
<title>Verify that System Executables Have Root Ownership</title>
<description>
System executables are stored in the following directories by default:
<pre>/bin
/usr/bin
/usr/local/bin
/sbin
/usr/sbin
/usr/local/sbin</pre>
All files in these directories should be owned by the <tt>root</tt> user.
</description>
<ocil>
To find system executables that are not owned by <tt>root</tt>,
run the following command for each directory <i>DIR</i> which contains system executables:
<pre>$ find <i>DIR</i> \! -user root</pre>
</ocil>
<rationale>System binaries are executed by privileged users as well as system services,
and restrictive permissions are necessary to ensure that their
execution of these programs cannot be co-opted.
</rationale>
</Rule>


</Group>

<Rule id="sticky_world_writable_dirs">
<title>Verify that All World-Writable Directories Have Sticky Bits Set</title>
<description>When the so-called 'sticky bit' is set on a directory,
only the owner of a given file may remove that file from the
directory. Without the sticky bit, any user with write access to a
directory may remove any file in the directory. Setting the sticky
bit prevents users from removing each other's files. In cases where
there is no reason for a directory to be world-writable, a better
solution is to remove that permission rather than to set the sticky
bit. However, if a directory is used by a particular application,
consult that application's documentation instead of blindly
changing modes.
<br/>
To set the sticky bit on a world-writable directory <i>DIR</i>, run the
following command:
<pre># chmod +t <i>DIR</i></pre>
</description>
<ocil>
To find world-writable directories that lack the sticky bit, run the following command:
<pre># find / -type d -perm -002 ! -perm -1000</pre>
</ocil>
<ident cce="3399-3" />
<oval id="dir_perms_world_writable_sticky_bits" />
<ref nist="CM-6"/>
</Rule>

<Rule id="world_writeable_files">
<title>Ensure No World-Writable Files Exist</title>
<description>Data in world-writable files can be modified by any
user on the system. In almost all circumstances, files can be
configured using a combination of user and group permissions to
support whatever legitimate access is needed without the risk
caused by world-writable files.
<br /><br />
It is generally a good idea to remove global (other) write
access to a file when it is discovered. However, check with
documentation for specific applications before making changes.
Also, monitor for recurring world-writable files, as these may be
symptoms of a misconfigured application or user
account.</description>
<ocil>
To find world-writable files, run the following command:
<pre># find / -type f -perm -002</pre>
</ocil>
<ident cce="3795-2" />
<ref nist="CM-6"/>
</Rule>

<Rule id="no_unpackaged_sgid_files">
<title>Ensure All Setgid Executables Are Authorized</title>
<description>The SGID (set group id) bit should be set only on files that were
installed via authorized means. A straightforward means of identifying
unauthorized SGID files is determine if any were not installed as part of an
RPM package, which is cryptographically verified. Investigate the origin
of any unpackaged SGID files. 
</description>
<ocil>
To find world-writable files, run the following command:
<pre># find / -type f -perm -002</pre>
</ocil>
<rationale>Executable files with the SGID permission run with the privileges of
the owner of the file. SGID files of uncertain provenance could allow for
unprivileged users to elevate privileges. The presence of these files should be
strictly controlled on the system.</rationale>
<ident cce="14970-8" />
<oval id="file_permissions_unauthorized_sgid" />
<ref nist="CM-6"/>
</Rule>

<Rule id="no_unpackaged_suid_files">
<title>Ensure All SUID Executables Are Authorized</title>
<description>The SUID (set user id) bit should be set only on files that were
installed via authorized means. A straightforward means of identifying
unauthorized SGID files is determine if any were not installed as part of an
RPM package, which is cryptographically verified. Investigate the origin
of any unpackaged SUID files. 
</description>
<ocil>
To find world-writable files, run the following command:
<pre># find / -type f -perm -002</pre>
</ocil>
<rationale>Executable files with the SUID permission run with the privileges of
the owner of the file. SUID files of uncertain provenance could allow for
unprivileged users to elevate privileges. The presence of these files should be
strictly controlled on the system.</rationale>
<ident cce="14340-4" />
<oval id="file_permissions_unauthorized_suid" />
<ref nist="AC-3, CM-6"/>
</Rule>


<Rule id="no_files_unowned_by_user">
<title>Ensure All Files Are Owned by a User</title>
<description>If any files are not owned by a user, then the
cause of their lack of ownership should be investigated.
Following this, the files should be deleted or assigned to an
appropriate user.
</description>
<ocil>
The following command will discover and print any
files on local partitions which do not belong to a valid user.
Run it once for each local partition <i>PART</i>:
<pre># find <i>PART</i> -xdev -nouser -print</pre>
</ocil>
<rationale>
Unowned files do not directly imply a security problem, but they are generally
a sign that something is amiss. They may
be caused by an intruder, by incorrect software installation or
draft software removal, or by failure to remove all files belonging
to a deleted account. The files should be repaired so that they
will not cause problems when accounts are created in the future,
and the cause should be discovered and addressed.
</rationale>
<ident cce="4223-4" />
<oval id="file_permissions_unowned" />
<ref nist="AC-3, CM-6" disa="224"/>
</Rule>

<Rule id="no_files_unowned_by_group">
<title>Ensure All Files Are Owned by a Group</title>
<description>If any files are not owned by a group, then the
cause of their lack of group-ownership should be investigated.
Following this, the files should be deleted or assigned to an
appropriate group.
</description>
<ocil>
The following command will discover and print any
files on local partitions which do not belong to a valid group.
Run it once for each local partition <i>PART</i>:
<pre># find <i>PART</i> -xdev -nogroup -print</pre>
</ocil>
<rationale>
Unowned files do not directly imply a security problem, but they are generally
a sign that something is amiss. They may
be caused by an intruder, by incorrect software installation or
draft software removal, or by failure to remove all files belonging
to a deleted account. The files should be repaired so that they
will not cause problems when accounts are created in the future,
and the cause should be discovered and addressed.
</rationale>
<ident cce="3573-3" />
<oval id="file_permissions_ungroupowned" />
<ref nist="AC-3, CM-6" disa="224"/>
</Rule>

<Rule id="world_writable_files_system_ownership">
<title>Ensure All World-Writable Directories Are Owned by a System Account</title>
<<<<<<< HEAD
<description>Locate any directories in local partitions which are
world-writable and ensure that they are owned by root or another
system account.</description>
<ocil> The following command will discover and print these
(assuming only system accounts have a uid lower than 500). Run it
once for each local partition <i>PART</i>:
<pre># find <i>PART</i> -xdev -type d -perm -0002 -uid +500 -print</pre>
If this command produces any output, investigate why the
current owner is not root or another system account.
=======
<description>All directories in local partitions which are
world-writable should be owned by root or another
system account.  If any world-writable directories are not
owned by a system account, this should be investigated.
Following this, the files should be deleted or assigned to an
appropriate group.
</description>
<ocil>
The following command will discover and print world-writable directories that
are not owned by a system account, given the assumption that only system
accounts have a uid lower than 500.  Run it once for each local partition <i>PART</i>:
<pre># find <i>PART</i> -xdev -type d -perm -0002 -uid +500 -print</pre>
>>>>>>> 5f71ae02
</ocil>
<rationale>
Allowing a user account to own a world-writeable directory is
undesirable because it allows the owner of that directory to remove
or replace any files that may be placed in the directory by other
users.
</rationale>
<ident cce="14794-2" />
<oval id="dir_perms_world_writable_system_owned" />
<ref nist="AC-3, CM-6"/>
</Rule>
</Group><|MERGE_RESOLUTION|>--- conflicted
+++ resolved
@@ -419,17 +419,6 @@
 
 <Rule id="world_writable_files_system_ownership">
 <title>Ensure All World-Writable Directories Are Owned by a System Account</title>
-<<<<<<< HEAD
-<description>Locate any directories in local partitions which are
-world-writable and ensure that they are owned by root or another
-system account.</description>
-<ocil> The following command will discover and print these
-(assuming only system accounts have a uid lower than 500). Run it
-once for each local partition <i>PART</i>:
-<pre># find <i>PART</i> -xdev -type d -perm -0002 -uid +500 -print</pre>
-If this command produces any output, investigate why the
-current owner is not root or another system account.
-=======
 <description>All directories in local partitions which are
 world-writable should be owned by root or another
 system account.  If any world-writable directories are not
@@ -442,7 +431,6 @@
 are not owned by a system account, given the assumption that only system
 accounts have a uid lower than 500.  Run it once for each local partition <i>PART</i>:
 <pre># find <i>PART</i> -xdev -type d -perm -0002 -uid +500 -print</pre>
->>>>>>> 5f71ae02
 </ocil>
 <rationale>
 Allowing a user account to own a world-writeable directory is
